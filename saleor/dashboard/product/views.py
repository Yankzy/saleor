--- conflicted
+++ resolved
@@ -311,15 +311,9 @@
 
     images = variant.images.all()
     margin = get_margin_for_variant(variant)
-<<<<<<< HEAD
     discounted_price = tax_interface.apply_taxes_to_product(
-        variant.product,
-        variant.get_price(discounts=Sale.objects.active(date.today())),
-        request.country,
+        variant.product, variant.get_price(discounts=request.discounts), request.country
     ).gross
-=======
-    discounted_price = variant.get_price(discounts=request.discounts).gross
->>>>>>> f7897c7a
     ctx = {
         "images": images,
         "product": product,
