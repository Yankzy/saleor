--- conflicted
+++ resolved
@@ -1,11 +1,7 @@
 from django.contrib.sitemaps import Sitemap
 
-<<<<<<< HEAD
+from ..page.models import Page
 from ..product.models import Category, Collection, Product
-=======
-from ..page.models import Page
-from ..product.models import Category, Product
->>>>>>> eefac545
 
 
 class ProductSitemap(Sitemap):
@@ -21,27 +17,22 @@
         return categories.only('id', 'name', 'slug')
 
 
-<<<<<<< HEAD
 class CollectionSitemap(Sitemap):
 
     def items(self):
         collections = Collection.objects.all().order_by('id')
         return collections.only('id', 'name', 'slug')
-=======
+
+
 class PageSitemap(Sitemap):
 
     def items(self):
         posts = Page.objects.public()
         return posts.only('id', 'title', 'slug')
->>>>>>> eefac545
 
 
 sitemaps = {
     'categories': CategorySitemap,
-<<<<<<< HEAD
     'collections': CollectionSitemap,
-    'products': ProductSitemap}
-=======
     'products': ProductSitemap,
-    'pages': PageSitemap}
->>>>>>> eefac545
+    'pages': PageSitemap}