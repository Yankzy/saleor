--- conflicted
+++ resolved
@@ -16,31 +16,19 @@
     TransactionKind,
     get_payment_gateway,
 )
-<<<<<<< HEAD
 from saleor.payment.interface import ConfigData, GatewayResponse
-=======
-from saleor.payment.interface import GatewayResponse
->>>>>>> 06fa6270
 from saleor.payment.models import Payment
 from saleor.payment.utils import (
     ALLOWED_GATEWAY_KINDS,
     call_gateway,
     clean_authorize,
     clean_capture,
-<<<<<<< HEAD
-=======
-    clean_charge,
->>>>>>> 06fa6270
     clean_mark_order_as_paid,
     create_payment,
     create_payment_information,
     create_transaction,
     gateway_authorize,
     gateway_capture,
-<<<<<<< HEAD
-=======
-    gateway_charge,
->>>>>>> 06fa6270
     gateway_get_client_token,
     gateway_process_payment,
     gateway_refund,
@@ -84,16 +72,11 @@
 
 
 @pytest.fixture
-<<<<<<< HEAD
 def gateway_config():
     return ConfigData(
         auto_capture=True,
         connection_params={"secret-key": "nobodylikesspanishinqusition"},
     )
-=======
-def gateway_params():
-    return {"secret-key": "nobodylikesspanishinqusition"}
->>>>>>> 06fa6270
 
 
 @pytest.fixture
@@ -131,16 +114,10 @@
 def test_get_payment_gateway(settings):
     gateway_name = list(settings.PAYMENT_GATEWAYS.keys())[0]
     gateway = settings.PAYMENT_GATEWAYS[gateway_name]
-<<<<<<< HEAD
     gateway_module, gateway_config = get_payment_gateway(gateway_name)
     assert gateway_module.__name__ == gateway["module"]
     assert gateway_config.connection_params == gateway["config"]["connection_params"]
     assert gateway_config.auto_capture == gateway["config"]["auto_capture"]
-=======
-    gateway_module, gateway_params = get_payment_gateway(gateway_name)
-    assert gateway_module.__name__ == gateway["module"]
-    assert gateway_params == gateway["connection_params"]
->>>>>>> 06fa6270
 
 
 @patch("saleor.order.emails.send_payment_confirmation.delay")
@@ -163,11 +140,7 @@
     assert event_email_sent.type == OrderEvents.EMAIL_SENT
     assert event_email_sent.parameters == {
         "email": order.get_user_current_email(),
-<<<<<<< HEAD
-        "email_type": OrderEventsEmails.PAYMENT.value,
-=======
         "email_type": OrderEventsEmails.PAYMENT,
->>>>>>> 06fa6270
     }
 
     mock_send_payment_confirmation.assert_called_once_with(order.pk)
@@ -208,11 +181,7 @@
     payment = draft_order.payments.last()
     assert payment.charge_status == ChargeStatus.FULLY_CHARGED
     assert payment.captured_amount == draft_order.total.gross.amount
-<<<<<<< HEAD
-    assert draft_order.events.last().type == (OrderEvents.ORDER_MARKED_AS_PAID.value)
-=======
     assert draft_order.events.last().type == (OrderEvents.ORDER_MARKED_AS_PAID)
->>>>>>> 06fa6270
 
 
 def test_clean_mark_order_as_paid(payment_txn_preauth):
@@ -241,29 +210,17 @@
 
 
 @patch("saleor.payment.utils.get_payment_gateway")
-<<<<<<< HEAD
 def test_gateway_get_client_token(get_payment_gateway_mock, gateway_config):
     get_client_token_mock = Mock(return_value="client-token")
     get_payment_gateway_mock.return_value = (
         Mock(get_client_token=get_client_token_mock),
         gateway_config,
-=======
-def test_gateway_get_client_token(get_payment_gateway_mock, gateway_params):
-    get_client_token_mock = Mock(return_value="client-token")
-    get_payment_gateway_mock.return_value = (
-        Mock(get_client_token=get_client_token_mock),
-        gateway_params,
->>>>>>> 06fa6270
     )
 
     token = gateway_get_client_token("some-gateway")
 
     assert token == "client-token"
-<<<<<<< HEAD
     get_client_token_mock.assert_called_once_with(config=gateway_config)
-=======
-    get_client_token_mock.assert_called_once_with(connection_params=gateway_params)
->>>>>>> 06fa6270
 
 
 def test_gateway_get_client_token_not_allowed_gateway(settings):
@@ -294,11 +251,7 @@
 def test_gateway_process_payment(
     mock_get_payment_gateway,
     payment_txn_preauth,
-<<<<<<< HEAD
-    gateway_config,
-=======
-    gateway_params,
->>>>>>> 06fa6270
+    gateway_config,
     transaction_token,
     dummy_response,
 ):
@@ -307,11 +260,7 @@
     mock_process_payment = Mock(return_value=dummy_response)
     mock_get_payment_gateway.return_value = (
         Mock(process_payment=mock_process_payment),
-<<<<<<< HEAD
         gateway_config,
-=======
-        gateway_params,
->>>>>>> 06fa6270
     )
 
     payment_info = create_payment_information(payment, payment_token)
@@ -319,11 +268,7 @@
 
     mock_get_payment_gateway.assert_called_with(payment.gateway)
     mock_process_payment.assert_called_once_with(
-<<<<<<< HEAD
         payment_information=payment_info, config=gateway_config
-=======
-        payment_information=payment_info, connection_params=gateway_params
->>>>>>> 06fa6270
     )
 
 
@@ -331,11 +276,7 @@
 def test_gateway_authorize(
     mock_get_payment_gateway,
     payment_txn_preauth,
-<<<<<<< HEAD
-    gateway_config,
-=======
-    gateway_params,
->>>>>>> 06fa6270
+    gateway_config,
     transaction_token,
     dummy_response,
 ):
@@ -345,11 +286,7 @@
     mock_authorize = Mock(return_value=dummy_response)
     mock_get_payment_gateway.return_value = (
         Mock(authorize=mock_authorize),
-<<<<<<< HEAD
         gateway_config,
-=======
-        gateway_params,
->>>>>>> 06fa6270
     )
 
     payment_info = create_payment_information(payment, payment_token)
@@ -357,11 +294,7 @@
 
     mock_get_payment_gateway.assert_called_once_with(payment.gateway)
     mock_authorize.assert_called_once_with(
-<<<<<<< HEAD
         payment_information=payment_info, config=gateway_config
-=======
-        payment_information=payment_info, connection_params=gateway_params
->>>>>>> 06fa6270
     )
 
 
@@ -369,11 +302,7 @@
 def test_gateway_authorize_failed(
     mock_get_payment_gateway,
     payment_txn_preauth,
-<<<<<<< HEAD
-    gateway_config,
-=======
-    gateway_params,
->>>>>>> 06fa6270
+    gateway_config,
     transaction_token,
     dummy_response,
 ):
@@ -386,11 +315,7 @@
     mock_authorize = Mock(return_value=dummy_response)
     mock_get_payment_gateway.return_value = (
         Mock(authorize=mock_authorize),
-<<<<<<< HEAD
         gateway_config,
-=======
-        gateway_params,
->>>>>>> 06fa6270
     )
     with pytest.raises(PaymentError) as exc:
         gateway_authorize(payment, payment_token)
@@ -410,11 +335,7 @@
     mock_get_payment_gateway,
     mock_handle_fully_paid_order,
     payment_txn_preauth,
-<<<<<<< HEAD
-    gateway_config,
-=======
-    gateway_params,
->>>>>>> 06fa6270
+    gateway_config,
     dummy_response,
 ):
     payment = payment_txn_preauth
@@ -424,21 +345,13 @@
 
     dummy_response.kind = TransactionKind.CAPTURE
     mock_capture = Mock(return_value=dummy_response)
-<<<<<<< HEAD
     mock_get_payment_gateway.return_value = (Mock(capture=mock_capture), gateway_config)
-=======
-    mock_get_payment_gateway.return_value = (Mock(capture=mock_capture), gateway_params)
->>>>>>> 06fa6270
 
     payment_info = create_payment_information(payment, "", amount)
     gateway_capture(payment, amount)
 
     mock_capture.assert_called_once_with(
-<<<<<<< HEAD
         payment_information=payment_info, config=gateway_config
-=======
-        payment_information=payment_info, connection_params=gateway_params
->>>>>>> 06fa6270
     )
 
     payment.refresh_from_db()
@@ -453,11 +366,7 @@
     mock_get_payment_gateway,
     mock_handle_fully_paid_order,
     payment_txn_preauth,
-<<<<<<< HEAD
-    gateway_config,
-=======
-    gateway_params,
->>>>>>> 06fa6270
+    gateway_config,
     settings,
     dummy_response,
 ):
@@ -470,11 +379,7 @@
     dummy_response.kind = TransactionKind.CAPTURE
     dummy_response.amount = amount
     mock_capture = Mock(return_value=dummy_response)
-<<<<<<< HEAD
     mock_get_payment_gateway.return_value = (Mock(capture=mock_capture), gateway_config)
-=======
-    mock_get_payment_gateway.return_value = (Mock(capture=mock_capture), gateway_params)
->>>>>>> 06fa6270
 
     gateway_capture(payment, amount)
 
@@ -491,11 +396,7 @@
     mock_get_payment_gateway,
     mock_handle_fully_paid_order,
     payment_txn_preauth,
-<<<<<<< HEAD
-    gateway_config,
-=======
-    gateway_params,
->>>>>>> 06fa6270
+    gateway_config,
     dummy_response,
 ):
     txn = payment_txn_preauth.transactions.first()
@@ -507,11 +408,7 @@
     dummy_response.is_success = False
     dummy_response.kind = TransactionKind.CAPTURE
     mock_capture = Mock(return_value=dummy_response)
-<<<<<<< HEAD
     mock_get_payment_gateway.return_value = (Mock(capture=mock_capture), gateway_config)
-=======
-    mock_get_payment_gateway.return_value = (Mock(capture=mock_capture), gateway_params)
->>>>>>> 06fa6270
     with pytest.raises(PaymentError) as exc:
         gateway_capture(payment, amount)
     assert exc.value.message == EXAMPLE_ERROR
@@ -534,67 +431,20 @@
     payment_txn_preauth.charge_status = ChargeStatus.NOT_CHARGED
     with pytest.raises(PaymentError) as exc:
         gateway_capture(payment_txn_preauth, Decimal("1000000"))
-<<<<<<< HEAD
     assert exc.value.message == ("Unable to charge more than un-captured amount.")
 
 
-=======
-    assert exc.value.message == ("Unable to capture more than authorized amount.")
-
-
 @patch("saleor.payment.utils.handle_fully_paid_order")
 @patch("saleor.payment.utils.get_payment_gateway")
-def test_gateway_charge(
+def test_gateway_capture_partial_charge(
     mock_get_payment_gateway,
     mock_handle_fully_paid_order,
     payment_txn_preauth,
-    gateway_params,
-    transaction_token,
-    dummy_response,
-):
-    payment_token = transaction_token
-    payment = payment_txn_preauth
-    assert not payment.captured_amount
-    amount = payment.total
-
-    dummy_response.kind = TransactionKind.CHARGE
-    mock_charge = Mock(return_value=dummy_response)
-    mock_get_payment_gateway.return_value = (Mock(charge=mock_charge), gateway_params)
-
-    payment_info = create_payment_information(payment, payment_token, amount)
-    gateway_charge(payment, payment_token, amount)
-
-    mock_get_payment_gateway.assert_called_once_with(payment.gateway)
-    mock_charge.assert_called_once_with(
-        payment_information=payment_info, connection_params=gateway_params
-    )
-
-    payment.refresh_from_db()
-    assert payment.charge_status == ChargeStatus.FULLY_CHARGED
-    assert payment.captured_amount == payment.total
-    mock_handle_fully_paid_order.assert_called_once_with(payment.order)
-
-
->>>>>>> 06fa6270
-@patch("saleor.payment.utils.handle_fully_paid_order")
-@patch("saleor.payment.utils.get_payment_gateway")
-def test_gateway_capture_partial_charge(
-    mock_get_payment_gateway,
-    mock_handle_fully_paid_order,
-    payment_txn_preauth,
-<<<<<<< HEAD
-    gateway_config,
-=======
-    gateway_params,
->>>>>>> 06fa6270
+    gateway_config,
     transaction_token,
     settings,
     dummy_response,
 ):
-<<<<<<< HEAD
-=======
-    payment_token = transaction_token
->>>>>>> 06fa6270
     payment = payment_txn_preauth
     amount = payment.total * Decimal("0.5")
     txn = payment.transactions.first()
@@ -604,11 +454,7 @@
     dummy_response.kind = TransactionKind.CAPTURE
     dummy_response.amount = amount
     mock_charge = Mock(return_value=dummy_response)
-<<<<<<< HEAD
     mock_get_payment_gateway.return_value = (Mock(capture=mock_charge), gateway_config)
-=======
-    mock_get_payment_gateway.return_value = (Mock(charge=mock_charge), gateway_params)
->>>>>>> 06fa6270
 
     gateway_capture(payment, amount)
 
@@ -625,18 +471,10 @@
     mock_get_payment_gateway,
     mock_handle_fully_paid_order,
     payment_txn_preauth,
-<<<<<<< HEAD
     gateway_config,
     transaction_token,
     dummy_response,
 ):
-=======
-    gateway_params,
-    transaction_token,
-    dummy_response,
-):
-    payment_token = transaction_token
->>>>>>> 06fa6270
     txn = payment_txn_preauth.transactions.first()
     txn.is_success = False
 
@@ -646,11 +484,7 @@
     dummy_response.is_success = False
     dummy_response.kind = TransactionKind.CAPTURE
     mock_charge = Mock(return_value=dummy_response)
-<<<<<<< HEAD
     mock_get_payment_gateway.return_value = (Mock(capture=mock_charge), gateway_config)
-=======
-    mock_get_payment_gateway.return_value = (Mock(charge=mock_charge), gateway_params)
->>>>>>> 06fa6270
     with pytest.raises(PaymentError) as exc:
         gateway_capture(payment, amount)
     assert exc.value.message == EXAMPLE_ERROR
@@ -665,40 +499,23 @@
     settings.PAYMENT_GATEWAYS = {payment.gateway: {"config": {"auto_capture": False}}}
 
     with pytest.raises(PaymentError) as exc:
-<<<<<<< HEAD
         gateway_capture(payment, Decimal("0"))
-=======
-        gateway_charge(payment, payment_token, Decimal("0"))
->>>>>>> 06fa6270
     assert exc.value.message == "Amount should be a positive number."
 
     payment.charge_status = ChargeStatus.FULLY_REFUNDED
     with pytest.raises(PaymentError) as exc:
-<<<<<<< HEAD
         gateway_capture(payment, Decimal("10"))
     assert exc.value.message == "This payment cannot be captured."
 
     payment.charge_status = ChargeStatus.NOT_CHARGED
     with pytest.raises(PaymentError) as exc:
         gateway_capture(payment, Decimal("1000000"))
-=======
-        gateway_charge(payment, payment_token, Decimal("10"))
-    assert exc.value.message == "This payment cannot be charged."
-
-    payment.charge_status = ChargeStatus.NOT_CHARGED
-    with pytest.raises(PaymentError) as exc:
-        gateway_charge(payment, payment_token, Decimal("1000000"))
->>>>>>> 06fa6270
     assert exc.value.message == ("Unable to charge more than un-captured amount.")
 
 
 @patch("saleor.payment.utils.get_payment_gateway")
 def test_gateway_void(
-<<<<<<< HEAD
     mock_get_payment_gateway, payment_txn_preauth, gateway_config, dummy_response
-=======
-    mock_get_payment_gateway, payment_txn_preauth, gateway_params, dummy_response
->>>>>>> 06fa6270
 ):
     txn = payment_txn_preauth.transactions.first()
     payment = payment_txn_preauth
@@ -713,11 +530,7 @@
 
     mock_get_payment_gateway.assert_called_once_with(payment.gateway)
     mock_void.assert_called_once_with(
-<<<<<<< HEAD
         payment_information=payment_info, config=gateway_config
-=======
-        payment_information=payment_info, connection_params=gateway_params
->>>>>>> 06fa6270
     )
 
     payment.refresh_from_db()
@@ -726,11 +539,7 @@
 
 @patch("saleor.payment.utils.get_payment_gateway")
 def test_gateway_void_failed(
-<<<<<<< HEAD
     mock_get_payment_gateway, payment_txn_preauth, gateway_config, dummy_response
-=======
-    mock_get_payment_gateway, payment_txn_preauth, gateway_params, dummy_response
->>>>>>> 06fa6270
 ):
     txn = payment_txn_preauth.transactions.first()
     txn.is_success = False
@@ -752,20 +561,12 @@
     payment_dummy.charge_status = ChargeStatus.FULLY_CHARGED
     with pytest.raises(PaymentError) as exc:
         gateway_void(payment_dummy)
-<<<<<<< HEAD
     assert exc.value.message == "Only pre-authorized transactions can be voided."
-=======
-    exc.value.message == "Only pre-authorized transactions can be voided."
->>>>>>> 06fa6270
 
 
 @patch("saleor.payment.utils.get_payment_gateway")
 def test_gateway_refund(
-<<<<<<< HEAD
     mock_get_payment_gateway, payment_txn_captured, gateway_config, dummy_response
-=======
-    mock_get_payment_gateway, payment_txn_captured, gateway_params, dummy_response
->>>>>>> 06fa6270
 ):
     txn = payment_txn_captured.transactions.first()
     payment = payment_txn_captured
@@ -773,22 +574,14 @@
 
     dummy_response.kind = TransactionKind.REFUND
     mock_refund = Mock(return_value=dummy_response)
-<<<<<<< HEAD
     mock_get_payment_gateway.return_value = (Mock(refund=mock_refund), gateway_config)
-=======
-    mock_get_payment_gateway.return_value = (Mock(refund=mock_refund), gateway_params)
->>>>>>> 06fa6270
 
     payment_info = create_payment_information(payment, txn.token, amount)
     gateway_refund(payment, amount)
 
     mock_get_payment_gateway.assert_called_once_with(payment.gateway)
     mock_refund.assert_called_once_with(
-<<<<<<< HEAD
         payment_information=payment_info, config=gateway_config
-=======
-        payment_information=payment_info, connection_params=gateway_params
->>>>>>> 06fa6270
     )
 
     payment.refresh_from_db()
@@ -800,11 +593,7 @@
 def test_gateway_refund_partial_refund(
     mock_get_payment_gateway,
     payment_txn_captured,
-<<<<<<< HEAD
-    gateway_config,
-=======
-    gateway_params,
->>>>>>> 06fa6270
+    gateway_config,
     settings,
     dummy_response,
 ):
@@ -817,11 +606,7 @@
     dummy_response.kind = TransactionKind.REFUND
     dummy_response.amount = amount
     mock_refund = Mock(return_value=dummy_response)
-<<<<<<< HEAD
     mock_get_payment_gateway.return_value = (Mock(refund=mock_refund), gateway_config)
-=======
-    mock_get_payment_gateway.return_value = (Mock(refund=mock_refund), gateway_params)
->>>>>>> 06fa6270
 
     gateway_refund(payment, amount)
 
@@ -834,11 +619,7 @@
 def test_gateway_refund_failed(
     mock_get_payment_gateway,
     payment_txn_captured,
-<<<<<<< HEAD
-    gateway_config,
-=======
-    gateway_params,
->>>>>>> 06fa6270
+    gateway_config,
     settings,
     dummy_response,
 ):
@@ -850,19 +631,11 @@
     dummy_response.kind = TransactionKind.REFUND
     dummy_response.is_success = False
     mock_refund = Mock(return_value=dummy_response)
-<<<<<<< HEAD
     mock_get_payment_gateway.return_value = (Mock(refund=mock_refund), gateway_config)
 
     with pytest.raises(PaymentError) as exc:
         gateway_refund(payment, Decimal("10.00"))
     assert exc.value.message == EXAMPLE_ERROR
-=======
-    mock_get_payment_gateway.return_value = (Mock(refund=mock_refund), gateway_params)
-
-    with pytest.raises(PaymentError) as exc:
-        gateway_refund(payment, Decimal("10.00"))
-    exc.value.message == EXAMPLE_ERROR
->>>>>>> 06fa6270
     payment.refresh_from_db()
     assert payment.captured_amount == captured_before
 
@@ -945,41 +718,6 @@
     clean_capture(payment, amount)
 
 
-<<<<<<< HEAD
-=======
-def test_clean_charge():
-    # Amount should be a positive number
-    payment = Mock()
-    amount = Decimal("0.00")
-    with pytest.raises(PaymentError):
-        clean_charge(payment, amount)
-
-    # Payment cannot be charged
-    payment = Mock(can_charge=Mock(return_value=False))
-    amount = Decimal("1.00")
-    with pytest.raises(PaymentError):
-        clean_charge(payment, amount)
-
-    # Amount is larger than payment's total
-    payment = Mock(
-        can_capture=Mock(return_value=True),
-        total=Decimal("1.00"),
-        captured_amount=Decimal("0.00"),
-    )
-    amount = Decimal("2.00")
-    with pytest.raises(PaymentError):
-        clean_charge(payment, amount)
-
-    amount = Decimal("2.00")
-    payment = Mock(
-        can_charge=Mock(return_value=True),
-        total=amount,
-        captured_amount=Decimal("0.00"),
-    )
-    clean_charge(payment, amount)
-
-
->>>>>>> 06fa6270
 def test_can_authorize(payment_dummy: Payment):
     assert payment_dummy.charge_status == ChargeStatus.NOT_CHARGED
 
