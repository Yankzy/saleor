--- conflicted
+++ resolved
@@ -25,7 +25,6 @@
 from .utils import (
     assert_no_permission, convert_dict_keys_to_camel_case,
     get_multipart_request_body)
-<<<<<<< HEAD
 
 
 @pytest.fixture
@@ -64,8 +63,6 @@
     }
     """
     return query
-=======
->>>>>>> cb312fa3
 
 
 def test_create_token_mutation(admin_client, staff_user):
@@ -1665,7 +1662,6 @@
     assert not content['data']['userAvatarDelete']['user']['avatar']
 
 
-<<<<<<< HEAD
 @pytest.mark.parametrize('customer_filter, count', [
     ({'placedOrders': {'fromDate': '2019-04-18'}}, 1),
     ({'placedOrders': {'toDate': '2012-01-14'}}, 1),
@@ -1856,7 +1852,8 @@
     users = content['data']['staffUsers']['edges']
 
     assert len(users) == count
-=======
+
+
 USER_CHANGE_ACTIVE_STATUS_MUTATION = """
     mutation userChangeActiveStatus($ids: [ID]!, $is_active: Boolean!) {
         userBulkSetActive(ids: $ids, isActive: $is_active) {
@@ -1945,5 +1942,4 @@
     data = content['data']['userBulkSetActive']
     assert data['errors'][0]['field'] == user_id
     assert data['errors'][0]['message'] == 'Cannot activate or deactivate ' \
-                                           'your own account.'
->>>>>>> cb312fa3
+                                           'your own account.'