--- conflicted
+++ resolved
@@ -23,11 +23,8 @@
 - Enable existing search with backend picker in products query - #3736 by @michaljelonek
 - Fix bug where payment is not filtered from active ones when creating payment - #3731 by @jxltom
 - Sort order's payment and history descendingly - #3747 by @jxltom
-<<<<<<< HEAD
+- Use exact image versions in docker-compose - #3742 by @ashishnitinpatil
 - Add mutation to connect voucher with checkout - #3739 by @Kwaidan00
-=======
-- Use exact image versions in docker-compose - #3742 by @ashishnitinpatil
->>>>>>> 1637a61b
 
 ## 2.3.0
 ### API
